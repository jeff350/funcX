--- conflicted
+++ resolved
@@ -420,14 +420,9 @@
                             to_send = [worker_id, pickle.dumps(task.task_id), pickle.dumps(task.container_id), task.pack()]
                             self.funcx_task_socket.send_multipart(to_send)
                             self.worker_map.update_worker_idle(task_type)
-<<<<<<< HEAD
-                            logger.debug(f"Set task {task.task_id} to RUNNING")
-                            self.task_status_deltas[task.task_id] = TaskStatusCode.RUNNING
-=======
                             if task['task_id'] != pickle.dumps(b"KILL"):
                                 logger.debug(f"Set task {task['task_id']} to RUNNING")
                                 self.task_status_deltas[task['task_id']] = TaskStatusCode.RUNNING
->>>>>>> 9fab06c0
                             logger.debug("Sending complete!")
 
     def _status_report_loop(self, kill_event):
