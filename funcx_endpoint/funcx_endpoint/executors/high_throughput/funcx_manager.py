#!/usr/bin/env python3

import argparse
import logging
import os
import sys
import platform
import threading
import pickle
import time
import queue
import uuid
import zmq
import math
import json
import multiprocessing
import psutil
import subprocess

from funcx_endpoint.executors.high_throughput.container_sched import naive_scheduler
from funcx_endpoint.executors.high_throughput.messages import TaskStatusCode, ManagerStatusReport
from funcx_endpoint.executors.high_throughput.worker_map import WorkerMap
from funcx_endpoint.executors.high_throughput.messages import Message, COMMAND_TYPES, MessageType, Task
from funcx_endpoint.executors.high_throughput.messages import EPStatusReport, Heartbeat, TaskStatusCode
from funcx.serialize import FuncXSerializer
from funcx_endpoint.executors.high_throughput.mac_safe_queue import mpQueue

from parsl.version import VERSION as PARSL_VERSION

from funcx import set_file_logger


RESULT_TAG = 10
TASK_REQUEST_TAG = 11
HEARTBEAT_CODE = (2 ** 32) - 1


logger = None


class Manager(object):
    """ Manager manages task execution by the workers

                |         0mq              |    Manager         |   Worker Processes
                |                          |                    |
                | <-----Request N task-----+--Count task reqs   |      Request task<--+
    Interchange | -------------------------+->Receive task batch|          |          |
                |                          |  Distribute tasks--+----> Get(block) &   |
                |                          |                    |      Execute task   |
                |                          |                    |          |          |
                | <------------------------+--Return results----+----  Post result    |
                |                          |                    |          |          |
                |                          |                    |          +----------+
                |                          |                IPC-Qeueues

    """

    def __init__(self,
                 task_q_url="tcp://127.0.0.1:50097",
                 result_q_url="tcp://127.0.0.1:50098",
                 max_queue_size=10,
                 cores_per_worker=1,
                 max_workers=float('inf'),
                 uid=None,
                 heartbeat_threshold=120,
                 heartbeat_period=30,
                 logdir=None,
                 debug=False,
                 block_id=None,
                 internal_worker_port_range=(50000, 60000),
                 worker_mode="singularity_reuse",
                 container_cmd_options="",
                 scheduler_mode="hard",
                 worker_type=None,
                 worker_max_idletime=60,
                 # TODO : This should be 10ms
                 poll_period=100):
        """
        Parameters
        ----------
        worker_url : str
             Worker url on which workers will attempt to connect back

        uid : str
             string unique identifier

        cores_per_worker : float
             cores to be assigned to each worker. Oversubscription is possible
             by setting cores_per_worker < 1.0. Default=1

        max_workers : int
             caps the maximum number of workers that can be launched.
             default: infinity

        heartbeat_threshold : int
             Seconds since the last message from the interchange after which the
             interchange is assumed to be un-available, and the manager initiates shutdown. Default:120s

             Number of seconds since the last message from the interchange after which the worker
             assumes that the interchange is lost and the manager shuts down. Default:120

        heartbeat_period : int
             Number of seconds after which a heartbeat message is sent to the interchange

        internal_worker_port_range : tuple(int, int)
             Port range from which the port(s) for the workers to connect to the manager is picked.
             Default: (50000,60000)

        worker_mode : str
             Pick between 3 supported modes for the worker:
              1. no_container : Worker launched without containers
              2. singularity_reuse : Worker launched inside a singularity container that will be reused
              3. singularity_single_use : Each worker and task runs inside a new container instance.

        container_cmd_options: str
              Container command strings to be added to associated container command.
              For example, singularity exec {container_cmd_options}

        scheduler_mode : str
             Pick between 2 supported modes for the manager:
              1. hard: the manager cannot change the launched container type
              2. soft: the manager can decide whether to launch different containers

        worker_type : str
             If set, the worker type for this manager is fixed. Default: None

        poll_period : int
             Timeout period used by the manager in milliseconds. Default: 10ms
        """

        global logger
        # This is expected to be used only in unit test
        if logger is None:
            logger = set_file_logger(os.path.join(logdir, uid, 'manager.log'),
                                     name='funcx_manager',
                                     level=logging.DEBUG)

        logger.info("Manager started")

        self.context = zmq.Context()
        self.task_incoming = self.context.socket(zmq.DEALER)
        self.task_incoming.setsockopt(zmq.IDENTITY, uid.encode('utf-8'))
        # Linger is set to 0, so that the manager can exit even when there might be
        # messages in the pipe
        self.task_incoming.setsockopt(zmq.LINGER, 0)
        self.task_incoming.connect(task_q_url)

        self.logdir = logdir
        self.debug = debug
        self.block_id = block_id
        self.result_outgoing = self.context.socket(zmq.DEALER)
        self.result_outgoing.setsockopt(zmq.IDENTITY, uid.encode('utf-8'))
        self.result_outgoing.setsockopt(zmq.LINGER, 0)
        self.result_outgoing.connect(result_q_url)

        logger.info("Manager connected")

        self.uid = uid

        self.worker_mode = worker_mode
        self.container_cmd_options = container_cmd_options
        self.scheduler_mode = scheduler_mode
        self.worker_type = worker_type
        self.worker_max_idletime = worker_max_idletime
        self.cores_on_node = multiprocessing.cpu_count()
        self.max_workers = max_workers
        self.cores_per_workers = cores_per_worker
        self.available_mem_on_node = round(psutil.virtual_memory().available / (2**30), 1)
        self.max_worker_count = min(max_workers,
                                    math.floor(self.cores_on_node / cores_per_worker))
        self.worker_map = WorkerMap(self.max_worker_count)

        self.internal_worker_port_range = internal_worker_port_range

        self.funcx_task_socket = self.context.socket(zmq.ROUTER)
        self.funcx_task_socket.set_hwm(0)
        self.address = '127.0.0.1'
        self.worker_port = self.funcx_task_socket.bind_to_random_port(
            "tcp://*",
            min_port=self.internal_worker_port_range[0],
            max_port=self.internal_worker_port_range[1])

        logger.info("Manager listening on {} port for incoming worker connections".format(self.worker_port))

        self.task_queues = {}
        if worker_type:
            self.task_queues[worker_type] = queue.Queue()
        self.outstanding_task_count = {}
        self.task_type_mapping = {}

        self.pending_result_queue = mpQueue()

        self.max_queue_size = max_queue_size + self.max_worker_count
        self.tasks_per_round = 1

        self.heartbeat_period = heartbeat_period
        self.heartbeat_threshold = heartbeat_threshold
        self.poll_period = poll_period
        self.serializer = FuncXSerializer()
        self.next_worker_q = []  # FIFO queue for spinning up workers.
        self.worker_procs = {}

        self.task_status_deltas = {}

        self._kill_event = threading.Event()
        self._result_pusher_thread = threading.Thread(
            target=self.push_results,
            args=(self._kill_event,)
        )
        self._status_report_thread = threading.Thread(
            target=self._status_report_loop,
            args=(self._kill_event,)
        )
        self.container_switch_count = 0

    def create_reg_message(self):
        """ Creates a registration message to identify the worker to the interchange
        """
        msg = {'parsl_v': PARSL_VERSION,
               'python_v': "{}.{}.{}".format(sys.version_info.major,
                                             sys.version_info.minor,
                                             sys.version_info.micro),
               'max_worker_count': self.max_worker_count,
               'cores': self.cores_on_node,
               'mem': self.available_mem_on_node,
               'block_id': self.block_id,
               'worker_type': self.worker_type,
               'os': platform.system(),
               'hname': platform.node(),
               'dir': os.getcwd(),
        }
        b_msg = json.dumps(msg).encode('utf-8')
        return b_msg

    def pull_tasks(self, kill_event):
        """ Pull tasks from the incoming tasks 0mq pipe onto the internal
        pending task queue


        While :
            receive results and task requests from the workers
            receive tasks/heartbeats from the Interchange
            match tasks to workers
            if task doesn't have appropriate worker type:
                 launch worker of type.. with LRU or some sort of caching strategy.
            if workers >> tasks:
                 advertize available capacity

        Parameters:
        -----------
        kill_event : threading.Event
              Event to let the thread know when it is time to die.
        """
        logger.info("[TASK PULL THREAD] starting")
        poller = zmq.Poller()
        poller.register(self.task_incoming, zmq.POLLIN)
        poller.register(self.funcx_task_socket, zmq.POLLIN)

        # Send a registration message
        msg = self.create_reg_message()
        logger.debug("Sending registration message: {}".format(msg))
        self.task_incoming.send(msg)
        last_interchange_contact = time.time()
        task_recv_counter = 0
        task_done_counter = 0

        poll_timer = self.poll_period

        new_worker_map = None
        while not kill_event.is_set():
            # Disabling the check on ready_worker_queue disables batching
            logger.debug("[TASK_PULL_THREAD] Loop start")
            pending_task_count = task_recv_counter - task_done_counter
            ready_worker_count = self.worker_map.ready_worker_count()
            logger.debug("[TASK_PULL_THREAD pending_task_count: {}, Ready_worker_count: {}".format(
                pending_task_count, ready_worker_count))

            if pending_task_count < self.max_queue_size and ready_worker_count > 0:
                ads = self.worker_map.advertisement()
                logger.debug("[TASK_PULL_THREAD] Requesting tasks: {}".format(ads))
                msg = pickle.dumps(ads)
                self.task_incoming.send(msg)

            # Receive results from the workers, if any
            socks = dict(poller.poll(timeout=poll_timer))
            if self.funcx_task_socket in socks and socks[self.funcx_task_socket] == zmq.POLLIN:
                try:
                    w_id, m_type, message = self.funcx_task_socket.recv_multipart()
                    if m_type == b'REGISTER':
                        reg_info = pickle.loads(message)
                        logger.debug("Registration received from worker:{} {}".format(w_id, reg_info))
                        self.worker_map.register_worker(w_id, reg_info['worker_type'])

                    elif m_type == b'TASK_RET':
                        logger.debug("Result received from worker: {}".format(w_id))
                        logger.debug("[TASK_PULL_THREAD] Got result: {}".format(message))
                        self.pending_result_queue.put(message)
                        self.worker_map.put_worker(w_id)
                        task_done_counter += 1
                        task_id = pickle.loads(message)['task_id']
                        task_type = self.task_type_mapping.pop(task_id)
                        self.task_status_deltas.pop(task_id, None)
                        logger.debug("Task type: {}".format(task_type))
                        self.outstanding_task_count[task_type] -= 1
                        logger.debug("Got result: Outstanding task counts: {}".format(self.outstanding_task_count))

                    elif m_type == b'WRKR_DIE':
                        logger.debug("[WORKER_REMOVE] Removing worker {} from worker_map...".format(w_id))
                        logger.debug("Ready worker counts: {}".format(self.worker_map.ready_worker_type_counts))
                        logger.debug("Total worker counts: {}".format(self.worker_map.total_worker_type_counts))
                        self.worker_map.remove_worker(w_id)
                        proc = self.worker_procs.pop(w_id.decode())
                        if not proc.poll():
                            try:
                                proc.wait(timeout=1)
                            except subprocess.TimeoutExpired:
                                logger.warning(f"[WORKER_REMOVE] Timeout waiting for worker {w_id} process to terminate")
                        logger.debug(f"[WORKER_REMOVE] Removing worker {w_id} process object")
                        logger.debug(f"[WORKER_REMOVE] Worker processes: {self.worker_procs}")

                except Exception as e:
                    logger.exception("[TASK_PULL_THREAD] FUNCX : caught {}".format(e))

<<<<<<< HEAD
=======
            # Spin up any new workers according to the worker queue.
            # Returns the total number of containers that have spun up.
            self.worker_procs.update(self.worker_map.spin_up_workers(self.next_worker_q,
                                                                     mode=self.worker_mode,
                                                                     container_cmd_options=self.container_cmd_options,
                                                                     debug=self.debug,
                                                                     address=self.address,
                                                                     uid=self.uid,
                                                                     logdir=self.logdir,
                                                                     worker_port=self.worker_port))
            logger.debug(f"[SPIN UP] Worker processes: {self.worker_procs}")

>>>>>>> 55041aa8
            # Receive task batches from Interchange and forward to workers
            if self.task_incoming in socks and socks[self.task_incoming] == zmq.POLLIN:
                poll_timer = 0
                _, pkl_msg = self.task_incoming.recv_multipart()
                message = pickle.loads(pkl_msg)
                last_interchange_contact = time.time()

                if message == 'STOP':
                    logger.critical("[TASK_PULL_THREAD] Received stop request")
                    kill_event.set()
                    break

                elif message == HEARTBEAT_CODE:
                    logger.debug("Got heartbeat from interchange")

                else:
                    logger.warning("YADU: RAW Tasks {}".format(message))
                    tasks = [(rt['local_container'], Message.unpack(rt['raw_buffer'])) for rt in message]

                    task_recv_counter += len(tasks)
                    logger.debug("[TASK_PULL_THREAD] Got tasks: {} of {}".format([t[1].task_id for t in tasks],
                                                                                 task_recv_counter))

                    for task_type, task in tasks:
                        logger.debug("[TASK DEBUG] Task is of type: {}".format(task_type))

                        if task_type not in self.task_queues:
                            self.task_queues[task_type] = queue.Queue()
                        if task_type not in self.outstanding_task_count:
                            self.outstanding_task_count[task_type] = 0
                        self.task_queues[task_type].put(task)
                        self.outstanding_task_count[task_type] += 1
                        self.task_type_mapping[task.task_id] = task_type
                        logger.debug("Got task: Outstanding task counts: {}".format(self.outstanding_task_count))
                        logger.debug("Task {} pushed to a task queue {}".format(task, task_type))

            else:
                logger.debug("[TASK_PULL_THREAD] No incoming tasks")
                # Limit poll duration to heartbeat_period
                # heartbeat_period is in s vs poll_timer in ms
                if not poll_timer:
                    poll_timer = self.poll_period
                poll_timer = min(self.heartbeat_period * 1000, poll_timer * 2)

                # Only check if no messages were received.
                if time.time() > last_interchange_contact + self.heartbeat_threshold:
                    logger.critical("[TASK_PULL_THREAD] Missing contact with interchange beyond heartbeat_threshold")
                    kill_event.set()
                    logger.critical("Killing all workers")
                    for proc in self.worker_procs.values():
                        proc.kill()
                    logger.critical("[TASK_PULL_THREAD] Exiting")
                    break

            logger.debug("To-Die Counts: {}".format(self.worker_map.to_die_count))
            logger.debug("Alive worker counts: {}".format(self.worker_map.total_worker_type_counts))

            new_worker_map = naive_scheduler(self.task_queues,
                                             self.outstanding_task_count,
                                             self.max_worker_count,
                                             new_worker_map,
                                             self.worker_map.to_die_count,
                                             logger=logger)
            logger.debug("[SCHEDULER] New worker map: {}".format(new_worker_map))

            # NOTE: Wipes the queue -- previous scheduling loops don't affect what's needed now.
            self.next_worker_q, need_more = self.worker_map.get_next_worker_q(new_worker_map)

            # Spin up any new workers according to the worker queue.
            # Returns the total number of containers that have spun up.
            self.worker_procs.update(self.worker_map.spin_up_workers(self.next_worker_q,
                                                                     debug=self.debug,
                                                                     address=self.address,
                                                                     uid=self.uid,
                                                                     logdir=self.logdir,
                                                                     worker_port=self.worker_port))
            logger.debug(f"[SPIN UP] Worker processes: {self.worker_procs}")

            #  Count the workers of each type that need to be removed
            spin_downs, container_switch_count = self.worker_map.spin_down_workers(new_worker_map,
                                                                                   worker_max_idletime=self.worker_max_idletime,
                                                                                   need_more=need_more,
                                                                                   scheduler_mode=self.scheduler_mode)
            self.container_switch_count += container_switch_count
            logger.debug("Container switch count: total {}, cur {}".format(self.container_switch_count, container_switch_count))

            for w_type in spin_downs:
                self.remove_worker_init(w_type)

            current_worker_map = self.worker_map.get_worker_counts()
            for task_type in current_worker_map:
                if task_type == 'unused':
                    continue

                # *** Match tasks to workers *** #
                else:
                    available_workers = current_worker_map[task_type]
                    logger.debug("Available workers of type {}: {}".format(task_type,
                                                                           available_workers))

                    for i in range(available_workers):
                        if task_type in self.task_queues and not self.task_queues[task_type].qsize() == 0 \
                                and not self.worker_map.worker_queues[task_type].qsize() == 0:

                            logger.debug("Task type {} has task queue size {}"
                                         .format(task_type, self.task_queues[task_type].qsize()))
                            logger.debug("... and available workers: {}"
                                         .format(self.worker_map.worker_queues[task_type].qsize()))

                            task = self.task_queues[task_type].get()
                            worker_id = self.worker_map.get_worker(task_type)

                            logger.debug("Sending task {} to {}".format(task.task_id, worker_id))
                            # TODO: Some duplication of work could be avoided here
                            to_send = [worker_id, pickle.dumps(task.task_id), pickle.dumps(task.container_id), task.pack()]
                            self.funcx_task_socket.send_multipart(to_send)
                            self.worker_map.update_worker_idle(task_type)
                            if task.task_id != "KILL":
                                logger.debug(f"Set task {task.task_id} to RUNNING")
                                self.task_status_deltas[task.task_id] = TaskStatusCode.RUNNING
                            logger.debug("Sending complete!")

    def _status_report_loop(self, kill_event):
        logger.debug("[STATUS] Manager status reporting loop starting")

        while not kill_event.is_set():
            msg = ManagerStatusReport(
                self.task_status_deltas,
                self.container_switch_count,
            )
            logger.info(f"[STATUS] Sending status report to interchange: {msg.task_statuses}")
            self.pending_result_queue.put(msg)
            logger.info("[STATUS] Clearing task deltas")
            self.task_status_deltas.clear()
            time.sleep(self.heartbeat_period)

    def push_results(self, kill_event, max_result_batch_size=1):
        """ Listens on the pending_result_queue and sends out results via 0mq

        Parameters:
        -----------
        kill_event : threading.Event
              Event to let the thread know when it is time to die.
        """

        logger.debug("[RESULT_PUSH_THREAD] Starting thread")

        push_poll_period = max(10, self.poll_period) / 1000    # push_poll_period must be atleast 10 ms
        logger.debug("[RESULT_PUSH_THREAD] push poll period: {}".format(push_poll_period))

        last_beat = time.time()
        items = []

        while not kill_event.is_set():
            try:
                r = self.pending_result_queue.get(block=True, timeout=push_poll_period)
                # This avoids the interchange searching and attempting to unpack every message in case it's a
                # status report.  (Would be better to use Task Messages eventually to make this more uniform)
                # TODO: use task messages, and don't have to prepend
                if isinstance(r, ManagerStatusReport):
                    items.insert(0, r.pack())
                else:
                    items.append(r)
            except queue.Empty:
                pass
            except Exception as e:
                logger.exception("[RESULT_PUSH_THREAD] Got an exception: {}".format(e))

            # If we have reached poll_period duration or timer has expired, we send results
            if len(items) >= self.max_queue_size or time.time() > last_beat + push_poll_period:
                last_beat = time.time()
                if items:
                    self.result_outgoing.send_multipart(items)
                    items = []

        logger.critical("[RESULT_PUSH_THREAD] Exiting")

    def remove_worker_init(self, worker_type):
        """
            Kill/Remove a worker of a given worker_type.

            Add a kill message to the task_type queue.

            Assumption : All workers of the same type are uniform, and therefore don't discriminate when killing.
        """

        logger.debug("[WORKER_REMOVE] Appending KILL message to worker queue {}".format(worker_type))
        self.worker_map.to_die_count[worker_type] += 1
        task = Task(task_id='KILL',
                    container_id='RAW',
                    task_buffer='KILL')
        self.task_queues[worker_type].put(task)

    def start(self):
        """
        * while True:
            Receive tasks and start appropriate workers
            Push tasks to available workers
            Forward results
        """

        if self.worker_type and self.scheduler_mode == 'hard':
            logger.debug("[MANAGER] Start an initial worker with worker type {}".format(self.worker_type))
            self.worker_procs.update(self.worker_map.add_worker(worker_id=str(self.worker_map.worker_id_counter),
                                                                worker_type=self.worker_type,
                                                                container_cmd_options=self.container_cmd_options,
                                                                address=self.address,
                                                                debug=self.debug,
                                                                uid=self.uid,
                                                                logdir=self.logdir,
                                                                worker_port=self.worker_port))

        logger.debug("Initial workers launched")
        self._result_pusher_thread.start()
        self._status_report_thread.start()
        self.pull_tasks(self._kill_event)
        logger.info("Waiting")


def cli_run():

    parser = argparse.ArgumentParser()
    parser.add_argument("-d", "--debug", action='store_true',
                        help="Count of apps to launch")
    parser.add_argument("-l", "--logdir", default="process_worker_pool_logs",
                        help="Process worker pool log directory")
    parser.add_argument("-u", "--uid", default=str(uuid.uuid4()).split('-')[-1],
                        help="Unique identifier string for Manager")
    parser.add_argument("-b", "--block_id", default=None,
                        help="Block identifier string for Manager")
    parser.add_argument("-c", "--cores_per_worker", default="1.0",
                        help="Number of cores assigned to each worker process. Default=1.0")
    parser.add_argument("-t", "--task_url", required=True,
                        help="REQUIRED: ZMQ url for receiving tasks")
    parser.add_argument("--max_workers", default=float('inf'),
                        help="Caps the maximum workers that can be launched, default:infinity")
    parser.add_argument("--hb_period", default=30,
                        help="Heartbeat period in seconds. Uses manager default unless set")
    parser.add_argument("--hb_threshold", default=120,
                        help="Heartbeat threshold in seconds. Uses manager default unless set")
    parser.add_argument("--poll", default=10,
                        help="Poll period used in milliseconds")
    parser.add_argument("--worker_type", default=None,
                        help="Fixed worker type of manager")
    parser.add_argument("--worker_mode", default="singularity_reuse",
                        help=("Choose the mode of operation from "
                              "(no_container, singularity_reuse, singularity_single_use"))
    parser.add_argument("--container_cmd_options", default="",
                        help=("Container cmd options to add to container startup cmd"))
    parser.add_argument("--scheduler_mode", default="soft",
                        help=("Choose the mode of scheduler "
                              "(hard, soft"))
    parser.add_argument("-r", "--result_url", required=True,
                        help="REQUIRED: ZMQ url for posting results")
    parser.add_argument("--log_max_bytes", default=256 * 1024 * 1024,
                        help="The maximum bytes per logger file in bytes")
    parser.add_argument("--log_backup_count", default=1,
                        help="The number of backup (must be non-zero) per logger file")

    args = parser.parse_args()

    try:
        os.makedirs(os.path.join(args.logdir, args.uid))
    except FileExistsError:
        pass

    try:
        global logger
        # TODO The config options for the rotatingfilehandler need to be implemented and checked so that it is user configurable
        logger = set_file_logger(os.path.join(args.logdir, args.uid, 'manager.log'),
                                 name='funcx_manager',
                                 level=logging.DEBUG if args.debug is True else logging.INFO,
                                 max_bytes=float(args.log_max_bytes),  # TODO: Test if this still works on forwarder_rearch_1
                                 backup_count=int(args.log_backup_count))  # TODO: Test if this still works on forwarder_rearch_1

        logger.info("Python version: {}".format(sys.version))
        logger.info("Debug logging: {}".format(args.debug))
        logger.info("Log dir: {}".format(args.logdir))
        logger.info("Manager ID: {}".format(args.uid))
        logger.info("Block ID: {}".format(args.block_id))
        logger.info("cores_per_worker: {}".format(args.cores_per_worker))
        logger.info("task_url: {}".format(args.task_url))
        logger.info("result_url: {}".format(args.result_url))
        logger.info("hb_period: {}".format(args.hb_period))
        logger.info("hb_threshold: {}".format(args.hb_threshold))
        logger.info("max_workers: {}".format(args.max_workers))
        logger.info("poll_period: {}".format(args.poll))
        logger.info("worker_mode: {}".format(args.worker_mode))
        logger.info("container_cmd_options: {}".format(args.container_cmd_options))
        logger.info("scheduler_mode: {}".format(args.scheduler_mode))
        logger.info("worker_type: {}".format(args.worker_type))
        logger.info("log_max_bytes: {}".format(args.log_max_bytes))
        logger.info("log_backup_count: {}".format(args.log_backup_count))

        manager = Manager(task_q_url=args.task_url,
                          result_q_url=args.result_url,
                          uid=args.uid,
                          block_id=args.block_id,
                          cores_per_worker=float(args.cores_per_worker),
                          max_workers=args.max_workers if args.max_workers == float('inf') else int(args.max_workers),
                          heartbeat_threshold=int(args.hb_threshold),
                          heartbeat_period=int(args.hb_period),
                          logdir=args.logdir,
                          debug=args.debug,
                          worker_mode=args.worker_mode,
                          container_cmd_options=args.container_cmd_options,
                          scheduler_mode=args.scheduler_mode,
                          worker_type=args.worker_type,
                          poll_period=int(args.poll))
        manager.start()

    except Exception as e:
        logger.critical("process_worker_pool exiting from an exception")
        logger.exception("Caught error: {}".format(e))
        raise
    else:
        logger.info("process_worker_pool main event loop exiting normally")
        print("PROCESS_WORKER_POOL main event loop exiting normally")


if __name__ == "__main__":
    cli_run()<|MERGE_RESOLUTION|>--- conflicted
+++ resolved
@@ -321,21 +321,6 @@
                 except Exception as e:
                     logger.exception("[TASK_PULL_THREAD] FUNCX : caught {}".format(e))
 
-<<<<<<< HEAD
-=======
-            # Spin up any new workers according to the worker queue.
-            # Returns the total number of containers that have spun up.
-            self.worker_procs.update(self.worker_map.spin_up_workers(self.next_worker_q,
-                                                                     mode=self.worker_mode,
-                                                                     container_cmd_options=self.container_cmd_options,
-                                                                     debug=self.debug,
-                                                                     address=self.address,
-                                                                     uid=self.uid,
-                                                                     logdir=self.logdir,
-                                                                     worker_port=self.worker_port))
-            logger.debug(f"[SPIN UP] Worker processes: {self.worker_procs}")
-
->>>>>>> 55041aa8
             # Receive task batches from Interchange and forward to workers
             if self.task_incoming in socks and socks[self.task_incoming] == zmq.POLLIN:
                 poll_timer = 0
