--- conflicted
+++ resolved
@@ -21,41 +21,10 @@
     heartbeat_period: int (seconds)
         The interval at which heartbeat messages are sent from the endpoint to the funcx-web-service
         Default: 30s
-
-<<<<<<< HEAD
-    working_dir : str
-        Working dir to be used by the executor. Default to the endpoint directory if not specified
-
-    worker_debug : Bool
-        Enables worker debug logging.
-
-    worker_mode : str
-        Select the mode of operation from no_container, singularity_reuse, singularity_single_use
-        Default: no_container
-
-    scheduler_mode : str
-        Select the mode of how the container is managed from hard, soft
-        Default: hard
-
-    two_loop_interval : float
-        The time interval to conduct a two loop function routing in SOFT scheduler_mode
-        It is ONLY used when using soft scheduler_mode
-        Default: 10.0
-
-    container_type : str
-        Select the type of container from Docker, Singularity, Shifter
-        Default: None
-
-    scaling_enabled : Bool
-        Allow Interchange to manage resource provisioning. If set to False, interchange
-        will not do any scaling.
-        Default: True
-=======
     heartbeat_threshold: int (seconds)
         Seconds since the last hearbeat message from the funcx-web-service after which the connection
         is assumed to be disconnected.
         Default: 120s
->>>>>>> 55041aa8
 
     stdout : str
         Path where the endpoint's stdout should be written
@@ -84,14 +53,6 @@
                  funcx_service_address='https://api2.funcx.org/v2',
 
                  # Tuning info
-<<<<<<< HEAD
-                 worker_mode='no_container',
-                 scheduler_mode='hard',
-                 two_loop_interval=10.0,
-                 container_type=None,
-                 prefetch_capacity=10,
-=======
->>>>>>> 55041aa8
                  heartbeat_period=30,
                  heartbeat_threshold=120,
                  detach_endpoint=True,
@@ -108,14 +69,6 @@
         self.funcx_service_address = funcx_service_address
 
         # Tuning info
-<<<<<<< HEAD
-        self.worker_mode = worker_mode
-        self.scheduler_mode = scheduler_mode
-        self.two_loop_interval = two_loop_interval
-        self.container_type = container_type
-        self.prefetch_capacity = prefetch_capacity
-=======
->>>>>>> 55041aa8
         self.heartbeat_period = heartbeat_period
         self.heartbeat_threshold = heartbeat_threshold
         self.detach_endpoint = detach_endpoint
