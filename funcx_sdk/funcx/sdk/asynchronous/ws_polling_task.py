import asyncio
import json
import logging
from asyncio import AbstractEventLoop, QueueEmpty

import dill
import websockets
from websockets.exceptions import InvalidHandshake, InvalidStatusCode

from funcx.sdk.asynchronous.funcx_task import FuncXTask

logger = logging.getLogger("asyncio")


class WebSocketPollingTask:
    """The WebSocketPollingTask is used by the FuncXExecutor and the FuncXClient
    to asynchronously listen to a stream of results. It uses a synchronized counter
    to identify when there are no more tasks and exit to avoid blocking the main thread
    from exiting.
    """

    def __init__(
        self,
        funcx_client,
        loop: AbstractEventLoop,
        atomic_controller=None,
        init_task_group_id: str = None,
        results_ws_uri: str = "wss://api.funcx.org/ws/v2/",
        auto_start: bool = True,
    ):
        """
        Parameters
        ==========

        funcx_client : client object
            Instance of FuncXClient to be used by the executor

        loop : event loop
            The asnycio event loop that the WebSocket client will run on

        atomic_controller: AtomicController object
            A synchronized counter object used to identify when there are 0 tasks
            remaining and to exit the polling loop.
            An atomic_controller is required when this is called from a non-async
            environment.

        init_task_group_id : str
            Optional task_group_id UUID string that the WebSocket client
            can immediately poll for after initialization

        results_ws_uri : str
            Web sockets URI for the results.
            Default: wss://api.funcx.org/ws/v2

        auto_start : Bool
            Set this to start the WebSocket client immediately.
            Otherwise init_ws must be called.
            Default: True
        """
        self.funcx_client = funcx_client
        self.loop = loop
        self.atomic_controller = atomic_controller
        self.init_task_group_id = init_task_group_id
        self.results_ws_uri = results_ws_uri
        self.auto_start = auto_start
        self.running_task_group_ids = set()
        # add the initial task group id, as this will be sent to
        # the WebSocket server immediately
        self.running_task_group_ids.add(self.init_task_group_id)
        self.task_group_ids_queue = asyncio.Queue()
        self.pending_tasks = {}

        self.ws = None
        self.closed = False

        if auto_start:
            self.loop.create_task(self.init_ws())

    async def init_ws(self, start_message_handlers=True):
        headers = [self.get_auth_header()]
        try:
<<<<<<< HEAD
            self.ws = await websockets.connect(self.results_ws_uri, extra_headers=headers)
=======
            self.ws = await websockets.client.connect(
                self.results_ws_uri, extra_headers=headers
            )
>>>>>>> 158e1132
        # initial Globus authentication happens during the HTTP portion of the handshake,
        # so an invalid handshake means that the user was not authenticated
        except InvalidStatusCode as e:
            if e.status_code == 404:
                raise Exception(
                    "WebSocket service responsed with a 404. Please ensure you set the correct results_ws_uri"
                )
            else:
                raise e
        except InvalidHandshake:
            raise Exception(
                "Failed to authenticate user. Please ensure that you are logged in."
            )

        if self.init_task_group_id:
            await self.ws.send(self.init_task_group_id)

        if start_message_handlers:
            self.loop.create_task(self.send_outgoing(self.task_group_ids_queue))
            self.loop.create_task(self.handle_incoming(self.pending_tasks))

    async def send_outgoing(self, queue: asyncio.Queue):
        while True:
            task_group_id = await queue.get()
            await self.ws.send(task_group_id)

    async def handle_incoming(self, pending_futures, auto_close=False):
        while True:
            raw_data = await self.ws.recv()
            data = json.loads(raw_data)
            task_id = data["task_id"]
            if task_id in pending_futures:
                future = pending_futures.pop(task_id)
                try:
                    if data["result"]:
                        future.set_result(
                            self.funcx_client.fx_serializer.deserialize(data["result"])
                        )
                    elif data["exception"]:
                        r_exception = self.funcx_client.fx_serializer.deserialize(
                            data["exception"]
                        )
                        future.set_exception(dill.loads(r_exception.e_value))
                    else:
                        future.set_exception(Exception(data["reason"]))
                except Exception:
                    logger.exception("Caught unexpected while setting results")

                # When the counter hits 0 we always exit. This guarantees that that
                # if the counter increments to 1 on the executor, this handler needs to be restarted.
                if self.atomic_controller is not None:
                    count = self.atomic_controller.decrement()
                    if count == 0:
                        await self.ws.close()
                        self.ws = None
                        return
            else:
                print("[MISSING FUTURE]")

    def put_task_group_id(self, task_group_id):
        # prevent the task_group_id from being sent to the WebSocket server
        # multiple times
        if task_group_id not in self.running_task_group_ids:
            self.running_task_group_ids.add(task_group_id)
            self.task_group_ids_queue.put_nowait(task_group_id)

    def add_task(self, task: FuncXTask):
        """
        Add a funcX task
        :param task: FuncXTask
            Task to be added
        """
        self.pending_tasks[task.task_id] = task

    def get_auth_header(self):
        """
        Gets an Authorization header to be sent during the WebSocket handshake. Based on
        header setting in the Globus SDK: https://github.com/globus/globus-sdk-python/blob/main/globus_sdk/base.py

        Returns
        -------
        Key-value tuple of the Authorization header
        (key, value)
        """
        headers = dict()
        self.funcx_client.authorizer.set_authorization_header(headers)
        header_name = "Authorization"
        return (header_name, headers[header_name])<|MERGE_RESOLUTION|>--- conflicted
+++ resolved
@@ -79,13 +79,9 @@
     async def init_ws(self, start_message_handlers=True):
         headers = [self.get_auth_header()]
         try:
-<<<<<<< HEAD
-            self.ws = await websockets.connect(self.results_ws_uri, extra_headers=headers)
-=======
             self.ws = await websockets.client.connect(
                 self.results_ws_uri, extra_headers=headers
             )
->>>>>>> 158e1132
         # initial Globus authentication happens during the HTTP portion of the handshake,
         # so an invalid handshake means that the user was not authenticated
         except InvalidStatusCode as e:
