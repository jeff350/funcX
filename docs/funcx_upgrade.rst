--- conflicted
+++ resolved
@@ -62,11 +62,7 @@
 to ``Compute*``.  These changes `are detailed below <#SDK-Module-and-Class-Changes>`_.
 
 The directory used for local cache storage is now ``~/.globus_compute`` instead of
-<<<<<<< HEAD
-``~/.funcx``.  We recommend renaming ~/.funcx to ``~/.globus_compute`` after
-=======
 ``~/.funcx``.  We recommend renaming ``~/.funcx`` to ``~/.globus_compute`` after
->>>>>>> 259b7715
 installing the new package.  Otherwise, first usage of the new SDK will
 automatically rename it and create a symlink from the old to the new.
 
@@ -75,13 +71,8 @@
 funcX Endpoint
 ^^^^^^^^^^^^^^
 
-<<<<<<< HEAD
-`funcx-endpoint` on PyPI was the former funcX endpoint package.  This is now
-`Globus Compute Endpoint` and is available on
-=======
 ``funcx-endpoint`` on PyPI was the former funcX endpoint package.  This is now
 ``Globus Compute Endpoint`` and is available on
->>>>>>> 259b7715
 `PyPI here <https://pypi.org/project/globus-compute-endpoint/>`_.
 
 If you currently have ``funcx-endpoint`` installed, we recommend these steps for
@@ -174,16 +165,6 @@
 Using the new funcx wrapper package
 ...................................
 
-<<<<<<< HEAD
-* The `funcx` package is still available for a limited time on PyPI but
-  will merely be a wrapper around the ``Globus Compute SDK``.  The wrapper can
-  serve as an easier migration path for some users looking for minimal
-  migration effort in the short term.
-
-
-The updated `funcx <https://pypi.org/project/funcx/>`_ package
-begins with version 2.0.0, built on top of ``Globus Compute SDK`` 2.0.0.
-=======
 * To ease the migration timeline for those who are not able to update all
   existing usage immediately, the ``funcx`` package will remain on PyPI
   for a limited time. Note, however, that as of v2.0.0, it is only a shim over
@@ -192,7 +173,6 @@
 
 The updated `funcx <https://pypi.org/project/funcx/>`_ package
 begins with version 2.0.0, and is built on top of ``Globus Compute SDK`` 2.0.0.
->>>>>>> 259b7715
 
 These frequently used classes maintain their module hierarchy by linking to their
 ``Globus Compute SDK`` counterparts and do not require modification of scripts
@@ -241,18 +221,11 @@
 Using the new funcx-endpoint wrapper package
 ............................................
 
-<<<<<<< HEAD
-* The `funcx-endpoint` package is still available for a limited time on
-  PyPI but will merely be a wrapper around the ``Globus Compute Endpoint``.  The
-  wrapper can serve as an easier migration path for some users looking for
-  minimal interruptions of service in the short term.
-=======
 * To ease the migration timeline for those who are not able to update all
   existing usage immediately, the ``funcx-endpoint`` package will remain on PyPI
   for a limited time. Note, however, that as of v2.0.0, it is only a shim over
   ``globus-compute-endpoint``.
 
->>>>>>> 259b7715
 
 The updated `funcx-endpoint <https://pypi.org/project/funcx-endpoint/>`_ package
 begins with version 2.0.0, built on top of ``Globus Compute Endpoint`` 2.0.0.
